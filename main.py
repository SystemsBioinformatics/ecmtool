import os, sys

import numpy as np
from time import time
from scipy.optimize import linprog
from argparse import ArgumentParser, ArgumentTypeError

from ecmtool import mpi_wrapper

from ecmtool.helpers import get_efms, get_metabolite_adjacency, redund, to_fractions
from ecmtool.helpers import mp_print
<<<<<<< HEAD
from ecmtool.network import extract_sbml_stoichiometry, add_debug_tags
=======
from ecmtool.network import extract_sbml_stoichiometry, add_reaction_tags
>>>>>>> 37af923b
from ecmtool.conversion_cone import get_conversion_cone, iterative_conversion_cone, unique

class HiddenPrints:
    def __enter__(self):
        self._original_stdout = sys.stdout
        sys.stdout = open(os.devnull, 'w')

    def __exit__(self, exc_type, exc_val, exc_tb):
        sys.stdout.close()
        sys.stdout = self._original_stdout


def str2bool(v):
    if v.lower() in ('yes', 'true', 't', 'y', '1'):
        return True
    elif v.lower() in ('no', 'false', 'f', 'n', '0'):
        return False
    else:
        raise ArgumentTypeError('Boolean value expected.')


def ecm_satisfies_stoichiometry(stoichiometry, ecm):
    allowed_error = 10 ** -6
    solution = linprog(c=[0] * stoichiometry.shape[1], A_eq=stoichiometry, b_eq=ecm,
                       bounds=[(-1000, 1000)] * stoichiometry.shape[1], options={'tol': allowed_error})
    return solution.status == 0


def print_ECMs(cone, debug_tags, network, orig_N, add_objective_metabolite, check_feasibility):
    for index, ecm in enumerate(cone):
        # Normalise by objective metabolite, if applicable
        objective_index = -1 - len(debug_tags)
        objective = ecm[objective_index]
        if add_objective_metabolite and objective > 0:
            ecm /= objective

        metabolite_ids = [met.id for met in
                          network.metabolites] if not network.compressed else network.uncompressed_metabolite_ids

        print('\nECM #%d:' % (index + 1))
        for metabolite_index, stoichiometry_val in enumerate(ecm):
            if stoichiometry_val != 0.0:
                print('%s\t\t->\t%.4f' % (metabolite_ids[metabolite_index], stoichiometry_val))

        if check_feasibility:
            satisfied = ecm_satisfies_stoichiometry(orig_N, cone[index, :])
            print('ECM satisfies stoichiometry' if satisfied else 'ECM does not satisfy stoichiometry')


def remove_close_vectors(matrix, threshold=10 ** -6, verbose=True):
    i = 0
    new_matrix = matrix

    if verbose:
        print('Removing vectors with small distance to others')

    while i < new_matrix.shape[0]:
        temp_matrix = new_matrix
        unique_indices = range(i + 1) + [index + i + 1 for index in
                                         find_matching_vector_indices(temp_matrix[i, :], temp_matrix[i + 1:, :],
                                                                      near=False, threshold=threshold)]

        if verbose:
            print('%.2f%% (removed %d/%d)' % (
                100 * float(i) / new_matrix.shape[0], matrix.shape[0] - new_matrix.shape[0], matrix.shape[0]))

        new_matrix = temp_matrix[unique_indices, :]
        i += 1

    return new_matrix


def find_matching_vector_indices(vector, matrix, near=True, threshold=10 ** -6, verbose=True):
    """
    Returns indices of row vectors with small distance to vector if near==True, or with large distance otherwise.
    :param vector:
    :param matrix:
    :param near:
    :param threshold:
    :param verbose:
    :return:
    """
    matching_indices = []
    for i in range(matrix.shape[0]):
        other_vector = matrix[i, :]
        dist = np.linalg.norm(vector - other_vector)
        if (near and dist < threshold) or (not near and dist > threshold):
            matching_indices.append(i)
    return matching_indices


def vectors_in_cone(vector_matrix, cone_matrix, network, verbose=True):
    cone_trans = cone_matrix.transpose()
    in_cone = True
    for index, vector in enumerate(vector_matrix):
        if verbose:
            print('Checking %d/%d' % (index + 1, len(vector_matrix)))

        allowed_error = 10 ** -6
        solution = linprog(c=[1] * cone_trans.shape[1], A_eq=cone_trans, b_eq=vector,
                           bounds=[(0, 1000)] * cone_trans.shape[1], options={'tol': allowed_error})
        if solution.status != 0:
            print('EFM conversion does not fit inside conversion cone:')
            for metabolite_index, stoichiometry_val in enumerate(vector):
                if stoichiometry_val != 0.0:
                    print('%d %s\t\t->\t%.4f' % (
                        metabolite_index, network.metabolites[metabolite_index].id, stoichiometry_val))
            in_cone = False
        elif verbose:
            print('Support: ' + str([index for index, _ in enumerate(solution['x']) if abs(solution['x'][index]) > 1e-6]))

    return in_cone


def set_inoutputs(inputs, outputs, network):
    inputs = [int(index) for index in inputs.split(',') if len(index)]
    outputs = [int(index) for index in outputs.split(',') if len(index)]
    if len(outputs) < 1 and len(inputs) >= 1:
        # If no outputs are given, define all external metabolites that are not inputs as outputs
        mp_print('No output metabolites given or determined from model. All non-input metabolites will be defined as outputs.')
        outputs = np.setdiff1d(network.external_metabolite_indices(), inputs)

    network.set_inputs(inputs)
    network.set_outputs(outputs)
    if len(np.intersect1d(inputs, outputs)):
        for ind in np.intersect1d(inputs, outputs):
            mp_print(
                'Metabolite %s was marked as both only input and only output, which is impossible. It is set to both, for now.' % (
                    network.metabolites[ind].id))
        network.set_both(np.intersect1d(inputs, outputs))
    return


if __name__ == '__main__':
    start = time()

    parser = ArgumentParser(
        description='Calculate Elementary Conversion Modes from an SBML model. For medium-to large networks, be sure to define --inputs and --outputs. This reduces the enumeration problem complexity considerably.')
    parser.add_argument('--model_path', type=str, default='models/active_subnetwork_KO_5.xml',
                        help='Relative or absolute path to an SBML model .xml file')
    parser.add_argument('--direct', type=str2bool, default=True, help='Enable to intersect with equalities directly')
    parser.add_argument('--compress', type=str2bool, default=True,
                        help='Perform compression to which the conversions are invariant, and reduce the network size considerably (default: True)')
    parser.add_argument('--out_path', default='conversion_cone.csv',
                        help='Relative or absolute path to the .csv file you want to save the calculated conversions to (default: conversion_cone.csv)')
    parser.add_argument('--add_objective_metabolite', type=str2bool, default=True,
                        help='Add a virtual metabolite containing the stoichiometry of the objective function of the model (default: true)')
    parser.add_argument('--check_feasibility', type=str2bool, default=False,
                        help='For each found ECM, verify that a feasible flux exists that produces it (default: false)')
    parser.add_argument('--check_bijection', type=str2bool, default=False,
                        help='Verify completeness of found ECMs by calculating ECMs from EFMs and proving bijection (don\'t use on large networks) (default: false)')
    parser.add_argument('--print_metabolites', type=str2bool, default=True,
                        help='Print the names and IDs of metabolites in the (compressed) metabolic network (default: true)')
    parser.add_argument('--print_reactions', type=str2bool, default=False,
                        help='Print the names and IDs of reactions in the (compressed) metabolic network (default: true)')
    parser.add_argument('--print_conversions', type=str2bool, default=True,
                        help='Print the calculated conversion modes (default: true)')
    parser.add_argument('--external_compartment', type=str, default='e',
                        help='String indicating how the external compartment in metabolite_ids of SBML-file is marked. Please check if external compartment detection works by checking metabolite information before compression and with --primt metabolites true')
    parser.add_argument('--auto_direction', type=str2bool, default=True,
                        help='Automatically determine external metabolites that can only be consumed or produced (default: true)')
    parser.add_argument('--inputs', type=str, default='',
                        help='Comma-separated list of external metabolite indices, as given by --print_metabolites true (before compression), that can only be consumed')
    parser.add_argument('--outputs', type=str, default='',
                        help='Comma-separated list of external metabolite indices, as given by --print_metabolites true (before compression), that can only be produced. '
                             'If inputs are given, but no outputs, then everything not marked as input is marked as output.'
                             'If inputs and outputs are given, the possible remainder of external metabolites is marked as both')
    parser.add_argument('--hide', type=str, default='',
                        help='Comma-separated list of external metabolite indices, as given by --print_metabolites true (before compression), that are transformed into internal metabolites by adding bidirectional exchange reactions')
    parser.add_argument('--prohibit', type=str, default='',
                        help='EXPERIMENTAL. Comma-separated list of external metabolite indices, as given by --print_metabolites true (before compression), that are transformed into internal metabolites without adding bidirectional exchange reactions.'
                             'This metabolite can therefore not be used as input nor output.')
    parser.add_argument('--tag', type=str, default='',
                        help='Comma-separated list of reaction indices, as given by --print_reactions true (before compression), that will be tagged with new virtual metabolites, such that the reaction flux appears in ECMs.')
    parser.add_argument('--hide_all_in_or_outputs', type=str, default='',
                        help='Option is only available if --direct is chosen. String that is either empty, input, or output. If it is inputs or outputs, after splitting metabolites, all inputs or outputs are hidden (objective is always excluded)')
    parser.add_argument('--iterative', type=str2bool, default=False,
                        help='Enable iterative conversion mode enumeration (helps on large, dense networks) (default: false)')
    parser.add_argument('--only_rays', type=str2bool, default=False,
                        help='Enable to only return extreme rays, and not elementary modes. This describes the full conversion space, but not all biologically relevant minimal conversions. See (Urbanczik, 2005) (default: false)')
    parser.add_argument('--verbose', type=str2bool, default=True,
                        help='Enable to show detailed console output (default: true)')
    parser.add_argument('--scei', type=str2bool, default=True, help='Enable to use SCEI compression (default: true)')
    parser.add_argument('--compare', type=str2bool, default=False,
                        help='Enable to compare output of direct vs indirect')
    parser.add_argument('--job_size', type=int, default=1, help='Number of LPs per multiprocessing job')
    parser.add_argument('--sort_order', type=str, default='min_adj',
                        help='Order in which internal metabolites should be set to zero. Default is to minimize the added adjacencies, other options are: min_lp, max_lp_per_adj, min_connections')
    parser.add_argument('--intermediate_cone_path', type=str, default='',
                        help='Filename where intermediate cone result can be found. If an empty string is given (default), then no intermediate result is picked up and the calculation is done in full')
    parser.add_argument('--manual_override', type=str, default='',
                       help='Index indicating which metabolite should be intersected in first step. Advanced option, can be used in combination with --intermediate_cone_path, to pick a specific intersection at a specific time.')

    args = parser.parse_args()

    if args.model_path == '':
        mp_print('No model given, please specify --model_path')
        exit()

    if len(args.inputs) or len(args.outputs):
        # Disable automatic determination of external metabolite direction if lists are given manually
        args.auto_direction = False

    if args.iterative:
        # Only compress when flag is enabled, and when not performing iterative enumeration.
        # Iterative enumeration performs compression after the iteration steps.
        args.compress = False

    if args.direct and sys.platform.startswith('win32'):
        mp_print('\n!! Direct intersection is not yet supported on Windows, please use run_docker_windows.bat if '
                 'you want to test direct intersection. This run will now use indirect intersection instead.\n')
        args.direct = False

    model_path = args.model_path

    network = extract_sbml_stoichiometry(model_path, add_objective=args.add_objective_metabolite,
                                         determine_inputs_outputs=args.auto_direction,
                                         skip_external_reactions=True,
                                         external_compartment=args.external_compartment)

<<<<<<< HEAD
    debug_tags = []
    add_debug_tags(network, debug_tags)
=======
    tagged_reaction_indices = []
>>>>>>> 37af923b

    adj = get_metabolite_adjacency(network.N)

    if not args.auto_direction:
        set_inoutputs(args.inputs, args.outputs, network)

    if args.hide:
        hide_indices = [int(index) for index in args.hide.split(',') if len(index)]
        network.hide(hide_indices)

    if args.prohibit:
        prohibit_indices = [int(index) for index in args.prohibit.split(',') if len(index)]
        network.prohibit(prohibit_indices)

    if args.tag:
        tagged_reaction_indices = [int(index) for index in args.tag.split(',') if len(index)]
        add_reaction_tags(network, tagged_reaction_indices)

    if args.print_reactions:
        mp_print('Reactions%s:' % (' before compression' if args.compress else ''))
        for index, item in enumerate(network.reactions):
            mp_print(index, item.id, item.name, 'reversible' if item.reversible else 'irreversible')

    if args.print_metabolites:
        mp_print('Metabolites%s:' % (' before compression' if args.compress else ''))
        for index, item in enumerate(network.metabolites):
            mp_print(index, item.id, item.name, 'external' if item.is_external else 'internal', item.direction)

    orig_ids = [m.id for m in network.metabolites]
    orig_N = network.N

    if args.direct:
        from ecmtool.intersect_directly_mpi import intersect_directly, print_ecms_direct, remove_cycles, \
            compress_after_cycle_removing, normalize_columns, check_if_intermediate_cone_exists

        # Check if intermediate cone exists at the given location
        if args.intermediate_cone_path:
            check_if_intermediate_cone_exists(args.intermediate_cone_path)

        # Split metabolites in input and output
        network.split_in_out(args.only_rays)

    if args.compress:
        network.compress(verbose=args.verbose, SCEI=args.scei)

    # Remove unused metabolites
    removed = 0
    for i in np.flip(range(network.N.shape[0]), 0):
        if sum(abs(network.N[i])) == 0:
            if not network.metabolites[i].is_external:
                network.drop_metabolites([i], force_external=True)
                removed += 1
    mp_print("Removed %d metabolites that were not in any reactions" % removed)

    if args.direct:
        network.split_reversible()
        network.N = np.transpose(redund(np.transpose(network.N)))

        R, network, external_cycles = remove_cycles(network.N, network)
        n_reac_according_to_N = network.N.shape[1]
        removable_reacs = np.arange(n_reac_according_to_N, len(network.reactions))
        network.drop_reactions(removable_reacs)
        network = compress_after_cycle_removing(network)
        R = network.N

    if args.print_reactions and args.compress:
        mp_print('Reactions (after compression):')
        for index, item in enumerate(network.reactions):
            mp_print(index, item.id, item.name, 'reversible' if item.reversible else 'irreversible')

    if args.print_metabolites and args.compress:
        mp_print('Metabolites (after compression):')
        for index, item in enumerate(network.metabolites):
            mp_print(index, item.id, item.name, 'external' if item.is_external else 'internal', item.direction)

    if args.direct:
        # Direct intersection method
        external = np.asarray(network.external_metabolite_indices())
        internal = np.setdiff1d(range(R.shape[0]), external)
        T_intersected, ids = intersect_directly(R, internal, network, verbose=args.verbose,
                                                lps_per_job=args.job_size,
                                                sort_order=args.sort_order, manual_override=args.manual_override,
                                                intermediate_cone_path=args.intermediate_cone_path)
        if len(external_cycles):
            external_cycles_array = to_fractions(np.zeros((T_intersected.shape[0], len(external_cycles))))
            for ind, cycle in enumerate(external_cycles):
                for cycle_metab in cycle:
                    metab_ind = [ind for ind, metab in enumerate(ids) if metab == cycle_metab][0]
                    external_cycles_array[metab_ind, ind] = cycle[cycle_metab]

            T_intersected = np.concatenate((T_intersected, external_cycles_array, -external_cycles_array), axis=1)

        cone = np.transpose(T_intersected)
    else:
        if args.iterative:
            # Indirect iterative enumeration
            cone = network.uncompress(
                iterative_conversion_cone(network, only_rays=args.only_rays, verbose=args.verbose))
        else:
            # Indirect enumeration
            cone = network.uncompress(get_conversion_cone(network.N, network.external_metabolite_indices(),
                                                      network.reversible_reaction_indices(),
                                                      input_metabolites=network.input_metabolite_indices(),
                                                      output_metabolites=network.output_metabolite_indices(),
                                                      verbose=args.verbose, only_rays=args.only_rays))

        ids = [id for id in network.uncompressed_metabolite_ids]

    if mpi_wrapper.is_first_process():
        try:
            np.savetxt(args.out_path, cone, delimiter=',', header=','.join(ids), comments='')
        except OverflowError:
            normalised = np.transpose(normalize_columns(np.transpose(cone)))
            np.savetxt(args.out_path, normalised, delimiter=',', header=','.join(ids), comments='')

    if args.print_conversions:
        if args.direct:
            print_ecms_direct(T_intersected, ids)
        else:
            print_ECMs(cone, debug_tags, network, orig_N, args.add_objective_metabolite, args.check_feasibility)

    end = time()
    mp_print('Ran in %f seconds' % (end - start))<|MERGE_RESOLUTION|>--- conflicted
+++ resolved
@@ -9,11 +9,7 @@
 
 from ecmtool.helpers import get_efms, get_metabolite_adjacency, redund, to_fractions
 from ecmtool.helpers import mp_print
-<<<<<<< HEAD
-from ecmtool.network import extract_sbml_stoichiometry, add_debug_tags
-=======
 from ecmtool.network import extract_sbml_stoichiometry, add_reaction_tags
->>>>>>> 37af923b
 from ecmtool.conversion_cone import get_conversion_cone, iterative_conversion_cone, unique
 
 class HiddenPrints:
@@ -234,12 +230,7 @@
                                          skip_external_reactions=True,
                                          external_compartment=args.external_compartment)
 
-<<<<<<< HEAD
-    debug_tags = []
-    add_debug_tags(network, debug_tags)
-=======
     tagged_reaction_indices = []
->>>>>>> 37af923b
 
     adj = get_metabolite_adjacency(network.N)
 
@@ -359,7 +350,7 @@
         if args.direct:
             print_ecms_direct(T_intersected, ids)
         else:
-            print_ECMs(cone, debug_tags, network, orig_N, args.add_objective_metabolite, args.check_feasibility)
+            print_ECMs(cone, tagged_reaction_indices, network, orig_N, args.add_objective_metabolite, args.check_feasibility)
 
     end = time()
     mp_print('Ran in %f seconds' % (end - start))