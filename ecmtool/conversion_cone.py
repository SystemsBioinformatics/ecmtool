--- conflicted
+++ resolved
@@ -85,13 +85,8 @@
 
 
 def unique(matrix):
-<<<<<<< HEAD
     unique_set = list({tuple(row) for row in matrix if np.count_nonzero(row) > 0})
     return np.vstack(unique_set) if len(unique_set) else to_fractions(np.ndarray(shape=(0, matrix.shape[1])))
-=======
-    unique_set = {tuple(row) for row in matrix if np.count_nonzero(row) > 0}
-    return np.vstack(list(unique_set)) if len(unique_set) else to_fractions(np.ndarray(shape=(0, matrix.shape[1])))
->>>>>>> 0e76e1e0
 
 
 def get_conversion_cone(N, external_metabolites=[], reversible_reactions=[], input_metabolites=[], output_metabolites=[],
@@ -211,24 +206,9 @@
         print("Size of H_eq before redund:", H_eq.shape[0], H_eq.shape[1])
         count_before_ineq = len(H_ineq)
         count_before_eq = len(H_eq)
-    else:
-        H_ineq = []
-        H_eq = []
-
-<<<<<<< HEAD
-    H_ineq = mpi_wrapper.bcast(H_ineq, 0)
-    H_eq = mpi_wrapper.bcast(H_eq, 0)
-=======
-    # need to know shape before Bcast is possible
-    H_ineq_shape = mpi_wrapper.bcast(H_ineq.shape, root=0)
-    H_eq_shape = mpi_wrapper.bcast(H_eq.shape, root=0)
-    if not mpi_wrapper.is_first_process:
-        H_ineq = np.zeros(H_ineq_shape, dtype=Fraction)
-        H_eq = np.zeros(H_eq_shape, dtype=Fraction)
-    H_ineq = mpi_wrapper.Bcast(H_ineq, root=0)
-    H_eq = mpi_wrapper.Bcast(H_eq, root=0)
-    print("broadcast successful")
->>>>>>> 0e76e1e0
+
+    H_ineq = mpi_wrapper.world_allgather(H_ineq)
+    H_eq = mpi_wrapper.world_allgather(H_eq)
 
     use_custom_redund = True  # Set to false if you want to use lrslib redund
     if use_custom_redund:
@@ -309,7 +289,7 @@
         if verbose:
             print('Enumerated %d rays' % len(rays_unique))
 
-    rays_unique = mpi_wrapper.broadcast(rays_unique)
+    rays_unique = mpi_wrapper.world_allgather(rays_unique)
     return rays_unique
 
 
