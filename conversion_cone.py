import numpy as np
from helpers import *
from sympy import Matrix
from time import time


def normalize_rows(M):
    row_max = M.max(axis=1)
    return M / np.transpose(np.asarray(np.asmatrix(row_max, dtype='object'), dtype='object'))

def get_rownames(A):
    rownames = []
    for row_index in range(A.shape[0]):
        rownames.append([index for index, value in enumerate(A[row_index, :]) if value != 0])
    return rownames


def deflate_matrix(A, columns_to_keep):
    B = np.ndarray(shape=(0, len(columns_to_keep)), dtype=A.dtype)

    # Return rows that are nonzero after removing unwanted columns
    for row_index in range(A.shape[0]):
        row = A[row_index, columns_to_keep]
        if np.sum(row) > 0:
            B = np.append(B, [row], axis=0)

    return B

def inflate_matrix(A, kept_columns, original_width):
    B = np.zeros(shape=(A.shape[0], original_width), dtype=A.dtype)

    for index, col in enumerate(kept_columns):
        B[:, col] = A[:, index]

    return B


def de_groot_nullbase(A):
    """
    Calculates De Groot base(TM)(R) of a nullspace matrix.
    :param A: nullspace matrix
    :return:
    """
    A = to_fractions(A)
    k_rows, n_cols = A.shape
    rownames = get_rownames(A)
    steps = ['%d' % i for i in range(k_rows)]


    # for m in range(1, n_cols - k_rows + 1):
    #     cur_iteration_rows = A.shape[0]
    #     for row_index in range(A.shape[0]):
    #
    #         if A[row_index, k_rows + m-1] == 0 or \
    #            rownames[row_index][m-1] > k_rows + m -1:
    #             continue
    #
    #         # Normalise row
    #         # TODO: add support for columns with zero value
    #         A[row_index, :] /= A[row_index, k_rows + m - 1]
    #         cur_row = A[row_index, :]
    #
    #         # All rows except the current row
    #         other_rows = np.setdiff1d(range(cur_iteration_rows), [row_index])
    #         for other_row_index in other_rows:
    #             cur_rownames = rownames[row_index]
    #             other_rownames = rownames[other_row_index]
    #
    #             # j > im && j <= k + m - 1
    #             if len(np.union1d([row for row in cur_rownames if row <= k_rows + m - 2], [row for row in other_rownames if row <= k_rows + m - 2])) <= (m + 1) and \
    #                             other_rownames[m-1] > cur_rownames[m-1] and other_rownames[m-1] <= k_rows + m - 2:
    #                 # TODO: add support for columns with zero value
    #                 other_row = A[other_row_index, :]
    #                 # Normalise other row
    #                 other_row /= other_row[k_rows + m - 1]
    #                 A = np.append(A, np.asarray(np.asmatrix(np.subtract(cur_row, other_row), dtype='object'), dtype='object'), axis=0)
    #                 steps.append('%d => %d - %d' % (k_rows + m - 1, row_index, other_row_index))
    #
    #             # Has to be recalculated after every new row has been added
    #             # TODO: can of course be made tremendously more efficient
    #             rownames = get_rownames(A)
    #
    # return A

    for m in range(1, n_cols - k_rows + 1):
        cur_iteration_rows = A.shape[0]
        for row_index in range(cur_iteration_rows):

            if A[row_index, k_rows + m - 1] == 0:
                continue

            # Normalise row
            # TODO: add support for columns with zero value
            A[row_index, :] /= A[row_index, k_rows + m - 1]
            cur_row = A[row_index, :]

            for other_row_index in range(row_index+1, cur_iteration_rows):
                cur_rownames = [row for row in rownames[row_index] if row <= k_rows + m - 2]
                other_rownames = [row for row in rownames[other_row_index] if row <= k_rows + m - 2]

                if len(np.union1d(cur_rownames, other_rownames) <= (m + 1)):
                    #TODO: add support for columns with zero value
                    other_row = A[other_row_index, :]

                    if other_row[k_rows + m - 1] == 0:
                        continue

                    # Normalise other row
                    other_row /= other_row[k_rows + m - 1]
                    A = np.append(A, np.asarray(np.asmatrix(np.subtract(cur_row, other_row), dtype='object'), dtype='object'), axis=0)
                    steps.append('%d => %d - %d' % (k_rows + m - 1, row_index, other_row_index))

            rownames = get_rownames(A)

    return A


def get_conversion_cone(N, tagged_rows=[], reversible_columns=[], input_metabolites=[], output_metabolites=[],
                        symbolic=True, verbose=False):
    """
    Calculates the conversion cone as described in (Urbanczik, 2005).
    :param N: stoichiometry matrix
    :param tagged_rows: list of row numbers (0-based) of metabolites that are tagged as in/outputs ("conversions")
    :param reversible_columns: list of booleans stating whether the reaction at this column is reversible
    :return: matrix with conversion cone "c" as row vectors
    """
    amount_metabolites, amount_reactions = N.shape[0], N.shape[1]

    # Compose G of the columns of N
    G = np.transpose(N)

    # Add reversible reactions (columns) of N to G in the negative direction as well
    for metabolite_index in range(G.shape[0]):
        if metabolite_index in reversible_columns:
            G = np.append(G, [-G[metabolite_index, :]], axis=0)

    # Add external metabolites in both directions
    G = np.append(G, -G[:, tagged_rows], axis=1)
    extra_metabolites = [index + amount_metabolites for index in range(len(tagged_rows))]

    # Remove negative entries
    for row in range(G.shape[0]):
        for col in (tagged_rows + extra_metabolites):
            G[row, col] = max(0, G[row, col])

    # Calculate H as the union of our linearities and the extreme rays of matrix G (all as row vectors)
    if verbose:
        print('Calculating extreme rays H of inequalities system G')
    rays = get_extreme_rays_cdd(G)
    H_ineq = np.ndarray(shape=(0, rays.shape[1]))
    linearities = np.ndarray(shape=(0, rays.shape[1]))

    for row in range(rays.shape[0]):
        if np.all(np.dot(G, rays[row, :]) == 0):
            # This is a lineality
            linearities = np.append(linearities, [rays[row, :]], axis=0)
        else:
            # This is a normal extreme ray
            H_ineq = np.append(H_ineq, [rays[row, :]], axis=0)


    H_eq = linearities

    # Create constraints that internal metabolites shouldn't change over time
    if verbose:
        print('Appending constraint B == 0')
<<<<<<< HEAD
    for internal_metabolite in np.setdiff1d(range(amount_metabolites), tagged_rows):
        equality = np.asarray([[0] * internal_metabolite + [1] + [0] * (amount_metabolites - (internal_metabolite + 1))])
        H_eq = np.append(H_eq, np.append(equality, -equality, axis=1), axis=0)
=======
    constraints = np.ndarray(shape=(0, H.shape[1]))
    for internal_metabolite in np.setdiff1d(range(amount_metabolites), tagged_rows):
        equality = np.asarray([[0] * internal_metabolite + [1] + [0] * (amount_metabolites + len(tagged_rows) - (internal_metabolite + 1))])
        constraints = np.append(constraints, np.append(equality, -equality, axis=0), axis=0)
>>>>>>> c17db5e7

    if verbose:
        print('Appending constraint c >= 0')
    semipositivity = np.identity(H_ineq.shape[1])
    H_ineq = np.append(H_ineq, semipositivity, axis=0)

    if verbose:
        print('Calculating nullspace A of H_eq')
    A = np.transpose(nullspace(H_eq))

    # Append above additional constraints to the final version of H
    H_total = np.dot(H_ineq, A)

    # Calculate the extreme rays of this cone H, resulting in the elementary
    # conversion modes of the input system.
    if verbose:
        print('Calculating extreme rays C of inequalities system H_total')
    # rays_full = np.transpose(np.dot(A, np.transpose(np.asarray(list(get_extreme_rays(None, H_total, fractional=symbolic, verbose=verbose))))))
    rays_full = np.transpose(np.dot(A, np.transpose(get_extreme_rays_cdd(H_total))))

    if rays_full.shape[0] == 0:
        print('Warning: no feasible Elementary Conversion Modes found')
        return rays_full, H_ineq

    # Merge the negative exchange metabolite directions with their original again
    rays_full[:, tagged_rows] = np.subtract(rays_full[:, tagged_rows], rays_full[:, amount_metabolites:])
    rays_compact = rays_full[:, :amount_metabolites]

    # TODO: find out how to prevent null vectors caused by S - S_neg = 0 ray
    rays_compact = rays_compact[np.unique(np.nonzero(rays_compact)[0]), :]

    return rays_compact, H_ineq


if __name__ == '__main__':
    start = time()

    de_groot_nullbase(np.asarray([
        [1, 0, 0, 0, 1],
        [0, 1, 0, 3, 2],
        [0, 0, 1, 5, 3],
    ]))

    S = np.asarray([
        [-1, 0, 0],
        [0, -1, 0],
        [1, 0, -1],
        [0, 1, -1],
        [0, 0, 1]])
    c = get_conversion_cone(S, [0, 1, 4], verbose=True)
    print(c)

    end = time()
    print('Ran in %f seconds' % (end - start))
    pass<|MERGE_RESOLUTION|>--- conflicted
+++ resolved
@@ -164,16 +164,10 @@
     # Create constraints that internal metabolites shouldn't change over time
     if verbose:
         print('Appending constraint B == 0')
-<<<<<<< HEAD
-    for internal_metabolite in np.setdiff1d(range(amount_metabolites), tagged_rows):
-        equality = np.asarray([[0] * internal_metabolite + [1] + [0] * (amount_metabolites - (internal_metabolite + 1))])
-        H_eq = np.append(H_eq, np.append(equality, -equality, axis=1), axis=0)
-=======
     constraints = np.ndarray(shape=(0, H.shape[1]))
     for internal_metabolite in np.setdiff1d(range(amount_metabolites), tagged_rows):
         equality = np.asarray([[0] * internal_metabolite + [1] + [0] * (amount_metabolites + len(tagged_rows) - (internal_metabolite + 1))])
-        constraints = np.append(constraints, np.append(equality, -equality, axis=0), axis=0)
->>>>>>> c17db5e7
+        H_eq = np.append(H_eq, np.append(equality, -equality, axis=0), axis=0)
 
     if verbose:
         print('Appending constraint c >= 0')
