--- conflicted
+++ resolved
@@ -11,7 +11,7 @@
 from random import randint
 
 from numpy.linalg import svd
-from sympy import Matrix, matrix2numpy
+from sympy import Matrix
 
 from network import Network, Reaction, Metabolite
 
@@ -302,7 +302,7 @@
 
     if inequality_matrix is None:
         if equality_matrix is not None:
-            inequality_matrix = np.zeros(equality_matrix.shape[1])
+            inequality_matrix = np.identity(equality_matrix.shape[1])
         else:
             raise Exception('No equality or inequality argument given')
 
@@ -312,32 +312,25 @@
     if equality_matrix is not None:
         with open('tmp/eq_%d.txt' % rand, 'w') as file:
             for row in range(equality_matrix.shape[0]):
-                file.write(' '.join([str(val) for val in equality_matrix[row, :]]) + '\n')
+                file.write(' '.join([str(val) for val in equality_matrix[row, :]]) + '\r\n')
 
     # Write inequalities system to disk as space separated file
     if verbose:
         print('Writing inequalities to file')
     with open('tmp/iq_%d.txt' % rand, 'w') as file:
         for row in range(inequality_matrix.shape[0]):
-            file.write(' '.join([str(val) for val in inequality_matrix[row, :]]) + '\n')
+            file.write(' '.join([str(val) for val in inequality_matrix[row, :]]) + '\r\n')
 
     # Run external extreme ray enumeration tool
     if verbose:
         print('Running polco')
     with open(os_devnull, 'w') as devnull:
-<<<<<<< HEAD
-        check_call(('java -Xms1g -Xmx1g -jar polco/polco.jar -kind text ' +
-                    '-arithmetic %s ' % (' '.join(['fractional' if fractional else 'double'] * 3)) +
-                    ('' if equality_matrix is None else '-eq tmp/egm_eq_%d.txt ' % (rand)) +
-                    '-iq tmp/egm_iq_%d.txt -out text tmp/generators_%d.txt' % (rand, rand)).split(' '),
-=======
         check_call(('java -Xms1g -Xmx7g -jar polco/polco.jar -kind text -sortinput AbsLexMin ' +
                     '-arithmetic %s ' % (' '.join(['fractional' if symbolic else 'double'] * 3)) +
                     '-zero %s ' % (' '.join(['NaN' if symbolic else '1e-10'] * 3)) +
                     ('' if equality_matrix is None else '-eq tmp/eq_%d.txt ' % (rand)) +
                     ('' if inequality_matrix is None else '-iq tmp/iq_%d.txt ' % (rand)) +
                     '-out text tmp/generators_%d.txt' % rand).split(' '),
->>>>>>> 7a7f5718
             stdout=(devnull if not verbose else None), stderr=(devnull if not verbose else None))
 
     # Read resulting extreme rays
@@ -405,49 +398,6 @@
     return active_columns, active_rows
 
 
-<<<<<<< HEAD
-def nullspace(N, symbolic=True, atol=1e-13, rtol=0):
-    """
-    Calculates the null space of given matrix N.
-    Source: https://scipy-cookbook.readthedocs.io/items/RankNullspace.html
-    :param N: ndarray
-            A should be at most 2-D.  A 1-D array with length k will be treated
-            as a 2-D with shape (1, k)
-    :param atol: float
-            The absolute tolerance for a zero singular value.  Singular values
-            smaller than `atol` are considered to be zero.
-    :param rtol: float
-            The relative tolerance.  Singular values less than rtol*smax are
-            considered to be zero, where smax is the largest singular value.
-    :return: If `A` is an array with shape (m, k), then `ns` will be an array
-            with shape (k, n), where n is the estimated dimension of the
-            nullspace of `A`.  The columns of `ns` are a basis for the
-            nullspace; each element in numpy.dot(A, ns) will be approximately
-            zero.
-    """
-    if not symbolic:
-        N = np.asarray(N, dtype='float64')
-        u, s, vh = svd(N)
-        tol = max(atol, rtol * s[0])
-        nnz = (s >= tol).sum()
-        ns = vh[nnz:].conj()
-        return np.transpose(ns)
-    else:
-        nullspace_vectors = Matrix(N).nullspace()
-
-        # Add nullspace vectors to a nullspace matrix as row vectors
-        # Must be a sympy Matrix so we can do rref()
-        nullspace_matrix = nullspace_vectors[0].T if len(nullspace_vectors) else None
-        for i in range(1, len(nullspace_vectors)):
-            nullspace_matrix = nullspace_matrix.row_insert(-1, nullspace_vectors[i].T)
-
-        return to_fractions(
-            np.transpose(matrix2numpy(nullspace_matrix.rref()[0]))) if nullspace_matrix \
-            else np.ndarray(shape=(N.shape[0], 0))
-
-
-=======
->>>>>>> 7a7f5718
 def get_sbml_model(path):
     doc = sbml.readSBMLFromFile(path)
     model = doc.getModel()
